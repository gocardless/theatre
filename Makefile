PROG=bin/rbac-manager bin/vault-manager bin/theatre-secrets bin/workloads-manager bin/theatre-consoles bin/release-manager
PROJECT=github.com/gocardless/theatre
IMAGE=eu.gcr.io/gc-containers/gocardless/theatre
VERSION=$(shell git describe --tags  --dirty --long)
GIT_REVISION=$(shell git rev-parse HEAD)
DATE=$(shell date +"%Y%m%d.%H%M%S")
LDFLAGS=-ldflags "-s -X github.com/gocardless/theatre/v5/cmd.Version=$(VERSION) -X github.com/gocardless/theatre/v5/cmd.Commit=$(GIT_REVISION) -X github.com/gocardless/theatre/v5/cmd.Date=$(DATE)"
BUILD_COMMAND=go build $(LDFLAGS)

# CONTAINER_TOOL defines the container tool to be used for building images.
# Be aware that the target commands are only tested with Docker which is
# scaffolded by default. However, you might want to replace it to use other
# tools. (i.e. podman)
CONTAINER_TOOL ?= docker

# Get the currently used golang install path (in GOPATH/bin, unless GOBIN is set)
ifeq (,$(shell go env GOBIN))
GOBIN=$(shell go env GOPATH)/bin
else
GOBIN=$(shell go env GOBIN)
endif

.PHONY: build build-darwin build-linux build-all clean fmt vet test \
	acceptance-e2e acceptance-run acceptance-prepare acceptance-destory \
<<<<<<< HEAD
	generate manifests install-tools deploy help \
=======
	generate manifests deploy help \
>>>>>>> 4e652e81
	lint lint-fix lint-config run \
	docker-build docker-push build-installer kustomize controller-gen \
	setup-envtest envtest golangci-lint

##@ General

# The help target prints out all targets with their descriptions organized
# beneath their categories. The categories are represented by '##@' and the
# target descriptions by '##'. The awk command is responsible for reading the
# entire set of makefiles included in this invocation, looking for lines of the
# file as xyz: ## something, and then pretty-format the target and help. Then,
# if there's a line with ##@ something, that gets pretty-printed as a category.
# More info on the usage of ANSI control characters for terminal formatting:
# https://en.wikipedia.org/wiki/ANSI_escape_code#SGR_parameters
# More info on the awk command:
# http://linuxcommand.org/lc3_adv_awk.php

help: ## Display this help.
	@awk 'BEGIN {FS = ":.*##"; printf "\nUsage:\n  make \033[36m<target>\033[0m\n"} /^[a-zA-Z_0-9-]+:.*?##/ { printf "  \033[36m%-15s\033[0m %s\n", $$1, $$2 } /^##@/ { printf "\n\033[1m%s\033[0m\n", substr($$0, 5) } ' $(MAKEFILE_LIST)
	
##@ Development

manifests: controller-gen ## Generate WebhookConfiguration, ClusterRole and CustomResourceDefinition objects.
	$(CONTROLLER_GEN) rbac:roleName=manager-role crd webhook paths="./..." output:crd:artifacts:config=config/crd/bases

<<<<<<< HEAD
hack/boilerplate.go.txt:
	echo "/*" > $@
	cat LICENSE >> $@
	echo "*/" >> $@

generate: controller-gen hack/boilerplate.go.txt ## Generate code containing DeepCopy, DeepCopyInto, and DeepCopyObject method implementations.
	$(CONTROLLER_GEN) object:headerFile="hack/boilerplate.go.txt" paths="./..."
=======
generate: controller-gen ## Generate code containing DeepCopy, DeepCopyInto, and DeepCopyObject method implementations.
	$(CONTROLLER_GEN) object paths="./..."
>>>>>>> 4e652e81

fmt: ## Run go fmt against code.
	go fmt ./...

vet: ## Run go vet against code.
	go vet ./...

test: manifests generate fmt vet setup-envtest setup-ginkgo ## Run tests.
	KUBEBUILDER_ASSETS="$(shell $(ENVTEST) use $(ENVTEST_K8S_VERSION) -p path)" ginkgo -race -randomizeSuites -randomizeAllSpecs -r ./...

acceptance-e2e: install-tools acceptance-prepare acceptance-run acceptance-destroy ## Requires the following binaries: kubectl, kustomize, kind, docker

acceptance-run: install-tools ## Run acceptance tests
	go run cmd/acceptance/main.go run --verbose

acceptance-prepare: install-tools ## Prepare acceptance tests
	go run cmd/acceptance/main.go prepare --verbose

acceptance-destroy: install-tools ## Destroy acceptance tests
	go run cmd/acceptance/main.go destroy

lint: golangci-lint ## Run golangci-lint linter
	$(GOLANGCI_LINT) run

lint-fix: golangci-lint ## Run golangci-lint linter and perform fixes
	$(GOLANGCI_LINT) run --fix

lint-config: golangci-lint ## Verify golangci-lint linter configuration
	$(GOLANGCI_LINT) config verify

##@ Build

build: $(PROG) ## Build a binary
build-darwin: $(PROG:=.darwin) ## Build a binary for darwin
build-linux: $(PROG:=.linux) ## Build a binary for linux
build-all: build-darwin build-linux ## Build all binaries

# Specific linux build target, making it easy to work with the docker acceptance
# tests on OSX. It uses by default your local arch
bin/%.linux: ## Build a binary for linux
	CGO_ENABLED=0 GOOS=linux $(BUILD_COMMAND) -a -o $@ ./cmd/$*/.

bin/%.darwin: ## Build a binary for darwin
	CGO_ENABLED=0 GOOS=darwin $(BUILD_COMMAND) -a -o $@ ./cmd/$*/.

bin/%: ## Build a binary
	CGO_ENABLED=0 $(BUILD_COMMAND) -o $@ ./cmd/$*/.

clean: ## Clean up the build artifacts
	rm -rvf $(PROG) $(PROG:%=%.linux) $(PROG:%=%.darwin) hack/boilerplate.go.txt

<<<<<<< HEAD
run: manifests generate fmt vet ## Run a controller from your host.
	go run ./cmd/main.go

=======
>>>>>>> 4e652e81
# If you wish to build the manager image targeting other platforms you can use the --platform flag.
# (i.e. docker build --platform linux/arm64). However, you must enable docker buildKit for it.
# More info: https://docs.docker.com/develop/develop-images/build_enhancements/
docker-build: ## Build docker image with the manager.
	$(CONTAINER_TOOL) build -t ${IMAGE}:latest .

docker-push: ## Push docker image with the manager.
	$(CONTAINER_TOOL) push ${IMAGE}:latest

build-installer: manifests generate kustomize ## Generate a consolidated YAML with CRDs and deployment.
	mkdir -p dist
	cd config/manager && $(KUSTOMIZE) edit set image controller=${IMAGE}
	$(KUSTOMIZE) build config/default > dist/install.yaml

##@ Dependencies

## Location to install dependencies to
LOCALBIN ?= $(shell pwd)/bin
$(LOCALBIN):
	mkdir -p $(LOCALBIN)

## Tool Binaries
KUBECTL ?= kubectl
KIND ?= kind
KUSTOMIZE ?= $(LOCALBIN)/kustomize
CONTROLLER_GEN ?= $(LOCALBIN)/controller-gen
ENVTEST ?= $(LOCALBIN)/setup-envtest
GOLANGCI_LINT = $(LOCALBIN)/golangci-lint
GINKGO = $(LOCALBIN)/ginkgo

## Tool Versions
KUSTOMIZE_VERSION ?= v5.7.1
CONTROLLER_TOOLS_VERSION ?= v0.19.0
#ENVTEST_VERSION is the version of controller-runtime release branch to fetch the envtest setup script (i.e. release-0.20)
ENVTEST_VERSION ?= $(shell go list -m -f "{{ .Version }}" sigs.k8s.io/controller-runtime | awk -F'[v.]' '{printf "release-%d.%d", $$2, $$3}')
#ENVTEST_K8S_VERSION is the version of Kubernetes to use for setting up ENVTEST binaries (i.e. 1.31)
ENVTEST_K8S_VERSION ?= $(shell go list -m -f "{{ .Version }}" k8s.io/api | awk -F'[v.]' '{printf "1.%d", $$3}')
GOLANGCI_LINT_VERSION ?= v2.4.0
GINKGO_VERSION ?= v1.16.5

<<<<<<< HEAD
=======
install-tools: kustomize controller-gen setup-envtest golangci-lint setup-ginkgo

>>>>>>> 4e652e81
kustomize: $(KUSTOMIZE) ## Download kustomize locally if necessary.
$(KUSTOMIZE): $(LOCALBIN)
	$(call go-install-tool,$(KUSTOMIZE),sigs.k8s.io/kustomize/kustomize/v5,$(KUSTOMIZE_VERSION))

controller-gen: $(CONTROLLER_GEN) ## Download controller-gen locally if necessary.
$(CONTROLLER_GEN): $(LOCALBIN)
	$(call go-install-tool,$(CONTROLLER_GEN),sigs.k8s.io/controller-tools/cmd/controller-gen,$(CONTROLLER_TOOLS_VERSION))

setup-envtest: envtest ## Download the binaries required for ENVTEST in the local bin directory.
	@echo "Setting up envtest binaries for Kubernetes version $(ENVTEST_K8S_VERSION)..."
	@$(ENVTEST) use $(ENVTEST_K8S_VERSION) --bin-dir $(LOCALBIN) -p path || { \
		echo "Error: Failed to set up envtest binaries for version $(ENVTEST_K8S_VERSION)."; \
		exit 1; \
	}

setup-ginkgo: $(GINKGO) ## Download ginkgo locally if necessary.
$(GINKGO): $(LOCALBIN)
	go install github.com/onsi/ginkgo/ginkgo@$(GINKGO_VERSION)

envtest: $(ENVTEST) ## Download setup-envtest locally if necessary.
$(ENVTEST): $(LOCALBIN)
	$(call go-install-tool,$(ENVTEST),sigs.k8s.io/controller-runtime/tools/setup-envtest,$(ENVTEST_VERSION))

golangci-lint: $(GOLANGCI_LINT) ## Download golangci-lint locally if necessary.
$(GOLANGCI_LINT): $(LOCALBIN)
	$(call go-install-tool,$(GOLANGCI_LINT),github.com/golangci/golangci-lint/v2/cmd/golangci-lint,$(GOLANGCI_LINT_VERSION))

# go-install-tool will 'go install' any package with custom target and name of binary, if it doesn't exist
# $1 - target path with name of binary
# $2 - package url which can be installed
# $3 - specific version of package
define go-install-tool
@[ -f "$(1)-$(3)" ] && [ "$$(readlink -- "$(1)" 2>/dev/null)" = "$(1)-$(3)" ] || { \
set -e; \
package=$(2)@$(3) ;\
echo "Downloading $${package}" ;\
rm -f $(1) ;\
GOBIN=$(LOCALBIN) go install $${package} ;\
mv $(1) $(1)-$(3) ;\
} ;\
ln -sf $$(realpath $(1)-$(3)) $(1)
endef<|MERGE_RESOLUTION|>--- conflicted
+++ resolved
@@ -22,11 +22,7 @@
 
 .PHONY: build build-darwin build-linux build-all clean fmt vet test \
 	acceptance-e2e acceptance-run acceptance-prepare acceptance-destory \
-<<<<<<< HEAD
-	generate manifests install-tools deploy help \
-=======
 	generate manifests deploy help \
->>>>>>> 4e652e81
 	lint lint-fix lint-config run \
 	docker-build docker-push build-installer kustomize controller-gen \
 	setup-envtest envtest golangci-lint
@@ -52,18 +48,8 @@
 manifests: controller-gen ## Generate WebhookConfiguration, ClusterRole and CustomResourceDefinition objects.
 	$(CONTROLLER_GEN) rbac:roleName=manager-role crd webhook paths="./..." output:crd:artifacts:config=config/crd/bases
 
-<<<<<<< HEAD
-hack/boilerplate.go.txt:
-	echo "/*" > $@
-	cat LICENSE >> $@
-	echo "*/" >> $@
-
-generate: controller-gen hack/boilerplate.go.txt ## Generate code containing DeepCopy, DeepCopyInto, and DeepCopyObject method implementations.
-	$(CONTROLLER_GEN) object:headerFile="hack/boilerplate.go.txt" paths="./..."
-=======
 generate: controller-gen ## Generate code containing DeepCopy, DeepCopyInto, and DeepCopyObject method implementations.
 	$(CONTROLLER_GEN) object paths="./..."
->>>>>>> 4e652e81
 
 fmt: ## Run go fmt against code.
 	go fmt ./...
@@ -115,12 +101,6 @@
 clean: ## Clean up the build artifacts
 	rm -rvf $(PROG) $(PROG:%=%.linux) $(PROG:%=%.darwin) hack/boilerplate.go.txt
 
-<<<<<<< HEAD
-run: manifests generate fmt vet ## Run a controller from your host.
-	go run ./cmd/main.go
-
-=======
->>>>>>> 4e652e81
 # If you wish to build the manager image targeting other platforms you can use the --platform flag.
 # (i.e. docker build --platform linux/arm64). However, you must enable docker buildKit for it.
 # More info: https://docs.docker.com/develop/develop-images/build_enhancements/
@@ -161,11 +141,8 @@
 GOLANGCI_LINT_VERSION ?= v2.4.0
 GINKGO_VERSION ?= v1.16.5
 
-<<<<<<< HEAD
-=======
 install-tools: kustomize controller-gen setup-envtest golangci-lint setup-ginkgo
 
->>>>>>> 4e652e81
 kustomize: $(KUSTOMIZE) ## Download kustomize locally if necessary.
 $(KUSTOMIZE): $(LOCALBIN)
 	$(call go-install-tool,$(KUSTOMIZE),sigs.k8s.io/kustomize/kustomize/v5,$(KUSTOMIZE_VERSION))
